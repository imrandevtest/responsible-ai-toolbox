# Copyright (c) Microsoft Corporation
# Licensed under the MIT License.

"""Defines the Model Analysis Dashboard class."""

from flask import jsonify, request

from responsibleai import RAIInsights

from .dashboard import Dashboard
from .responsibleai_dashboard_input import ResponsibleAIDashboardInput


class ResponsibleAIDashboard(Dashboard):
    """The dashboard class, wraps the dashboard component.

    :param analysis: An object that represents an RAIInsights.
    :type analysis: RAIInsights
    :param public_ip: Optional. If running on a remote vm,
        the external public ip address of the VM.
    :type public_ip: str
    :param port: The port to use on locally hosted service.
    :type port: int
<<<<<<< HEAD
    :param cohort_filter_list:
        List of cohorts defined by the user for the dashboard.
    :type cohort_filter_list: List[Cohort]
=======
    :param locale: The language in which user wants to load and access the
        ResponsibleAI Dashboard. The default language is english ("en").
    :type locale: str
>>>>>>> 29ed9fc8
    """
    def __init__(self, analysis: RAIInsights,
                 public_ip=None, port=None, locale=None,
                 cohort_Filter_list=None):
        self.input = ResponsibleAIDashboardInput(
            analysis, cohort_filter_list=cohort_Filter_list)

        super(ResponsibleAIDashboard, self).__init__(
            dashboard_type="ResponsibleAI",
            model_data=self.input.dashboard_input,
            public_ip=public_ip,
            port=port,
            locale=locale,
            no_inline_dashboard=True)

        def predict():
            data = request.get_json(force=True)
            return jsonify(self.input.on_predict(data))
        self.add_url_rule(predict, '/predict', methods=["POST"])

        def tree():
            data = request.get_json(force=True)
            return jsonify(self.input.debug_ml(data))

        self.add_url_rule(tree, '/tree', methods=["POST"])

        def matrix():
            data = request.get_json(force=True)
            return jsonify(self.input.matrix(data))

        self.add_url_rule(matrix, '/matrix', methods=["POST"])

        def causal_whatif():
            data = request.get_json(force=True)
            return jsonify(self.input.causal_whatif(data))

        self.add_url_rule(causal_whatif, '/causal_whatif', methods=["POST"])

        def importances():
            return jsonify(self.input.importances())

        self.add_url_rule(importances, '/importances', methods=["POST"])<|MERGE_RESOLUTION|>--- conflicted
+++ resolved
@@ -21,15 +21,12 @@
     :type public_ip: str
     :param port: The port to use on locally hosted service.
     :type port: int
-<<<<<<< HEAD
+    :param locale: The language in which user wants to load and access the
+        ResponsibleAI Dashboard. The default language is english ("en").
+    :type locale: str
     :param cohort_filter_list:
         List of cohorts defined by the user for the dashboard.
     :type cohort_filter_list: List[Cohort]
-=======
-    :param locale: The language in which user wants to load and access the
-        ResponsibleAI Dashboard. The default language is english ("en").
-    :type locale: str
->>>>>>> 29ed9fc8
     """
     def __init__(self, analysis: RAIInsights,
                  public_ip=None, port=None, locale=None,
