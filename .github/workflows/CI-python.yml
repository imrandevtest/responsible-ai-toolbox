name: CI Python

on:
  push:
    branches: [main]
  pull_request:
    branches: [main]

jobs:
  ci-python:
    env:
      node-version: 16.8
    strategy:
      matrix:
        packageDirectory:
          ["raiwidgets", "responsibleai", "wrapped-flask", "erroranalysis"]
        operatingSystem: [ubuntu-latest, macos-latest, windows-latest]
        pythonVersion: [3.6, 3.7, 3.8]
        exclude:
          # segfaults in wrapped-flask tests in most OS-Python version combinations
          - packageDirectory: "wrapped-flask"
            operatingSystem: ubuntu-latest
          # temperately disabled related to an shap issue
          # - packageDirectory: "raiwidgets"
          #   pythonVersion: 3.6
          - packageDirectory: "wrapped-flask"
            operatingSystem: macos-latest
            pythonVersion: 3.7
          - packageDirectory: "wrapped-flask"
            operatingSystem: macos-latest
            pythonVersion: 3.8

    runs-on: ${{ matrix.operatingSystem }}

    steps:
      - uses: actions/checkout@v2

      - name: Set up Python ${{ matrix.pythonVersion }}
        uses: actions/setup-python@v2
        with:
          python-version: ${{ matrix.pythonVersion }}

      - name: Use Node.js ${{ env.node-version }}
        uses: actions/setup-node@v1
        with:
          node-version: ${{ env.node-version }}

      - name: Install yarn
        run: npm install yarn -g
      - name: Install
        run: yarn install --frozen-lock-file
      - name: Build Typescript
        run: yarn buildall

      - if: ${{ matrix.operatingSystem == 'macos-latest' }}
        name: Use Homebrew to install libomp on MacOS for lightgbm
        run: brew install https://publictestdatasets.blob.core.windows.net/data/libomp-11.1.0.catalina.bottle.tar.gz

      - name: Setup tools
        run: |
          python -m pip install --upgrade pip
          pip install --upgrade setuptools
          pip install --upgrade pip-tools

      - name: Pip compile
        run: |
          pip-compile requirements-dev.txt
          cat requirements-dev.txt
        working-directory: ${{ matrix.packageDirectory }}

      - name: Upload requirements
        uses: actions/upload-artifact@v2
        with:
          name: requirements-dev.txt
          path: ${{ matrix.packageDirectory }}/requirements-dev.txt

      - name: Install dependencies
        run: |
          pip-sync requirements-dev.txt
        working-directory: ${{ matrix.packageDirectory }}

      - name: Install package
        run: |
          pip install -v .
        working-directory: ${{ matrix.packageDirectory }}

      - name: flake8
        run: flake8

      - if: ${{ matrix.packageDirectory != 'raiwidgets' }}
        name: Run tests
        run: |
<<<<<<< HEAD
          pytest ${{ matrix.packageDirectory }}/tests/ --durations=10 -n auto
=======
          pytest --durations=10 --doctest-modules --junitxml=junit/test-results.xml --cov=${{ matrix.packageDirectory }} --cov-report=xml --cov-report=html
        working-directory: ${{ matrix.packageDirectory }}

      - if: ${{ matrix.packageDirectory == 'raiwidgets' }}
        name: Run tests
        run: |
          pytest --durations=10
        working-directory: ${{ matrix.packageDirectory }}

      - name: Upload code coverage results
        uses: actions/upload-artifact@v2
        with:
          name: ${{ matrix.packageDirectory }}-code-coverage-results
          path: ${{ matrix.packageDirectory }}/htmlcov
        # Use always() to always run this step to publish test results when there are test failures
        if: ${{ always() && matrix.packageDirectory != 'raiwidgets'}}
>>>>>>> 6ca10367
<|MERGE_RESOLUTION|>--- conflicted
+++ resolved
@@ -87,19 +87,22 @@
       - name: flake8
         run: flake8
 
-      - if: ${{ matrix.packageDirectory != 'raiwidgets' }}
+      - if: ${{ matrix.packageDirectory == 'responsibleai' ||  matrix.packageDirectory == 'erroranalysis'}}
         name: Run tests
         run: |
-<<<<<<< HEAD
-          pytest ${{ matrix.packageDirectory }}/tests/ --durations=10 -n auto
-=======
+          pytest --durations=10 -n auto --doctest-modules --junitxml=junit/test-results.xml --cov=${{ matrix.packageDirectory }} --cov-report=xml --cov-report=html
+        working-directory: ${{ matrix.packageDirectory }}
+
+      - if: ${{ matrix.packageDirectory == 'wrapped-flask' }}
+        name: Run tests
+        run: |
           pytest --durations=10 --doctest-modules --junitxml=junit/test-results.xml --cov=${{ matrix.packageDirectory }} --cov-report=xml --cov-report=html
         working-directory: ${{ matrix.packageDirectory }}
 
       - if: ${{ matrix.packageDirectory == 'raiwidgets' }}
         name: Run tests
         run: |
-          pytest --durations=10
+          pytest --durations=10 -n auto
         working-directory: ${{ matrix.packageDirectory }}
 
       - name: Upload code coverage results
@@ -108,5 +111,4 @@
           name: ${{ matrix.packageDirectory }}-code-coverage-results
           path: ${{ matrix.packageDirectory }}/htmlcov
         # Use always() to always run this step to publish test results when there are test failures
-        if: ${{ always() && matrix.packageDirectory != 'raiwidgets'}}
->>>>>>> 6ca10367
+        if: ${{ always() && matrix.packageDirectory != 'raiwidgets'}}