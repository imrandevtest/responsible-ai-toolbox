// Copyright (c) Microsoft Corporation.
// Licensed under the MIT License.

import { localization } from "@responsible-ai/localization";

import { ModelTypes } from "../Interfaces/IExplanationContext";

import { ClassificationEnum, JointDataset } from "./JointDataset";

export interface ILabeledStatistic {
  key: string;
  label: string;
  stat: number;
}

export enum BinaryClassificationMetrics {
  Accuracy = "accuracy",
  Precision = "precision",
  Recall = "recall",
  FalseNegativeRate = "falseNegativeRate",
  FalsePositiveRate = "falsePositiveRate",
  SelectionRate = "selectionRate",
  F1Score = "f1Score"
}

export enum RegressionMetrics {
  MeanSquaredError = "meanSquaredError",
  MeanAbsoluteError = "meanAbsoluteError",
  MeanPrediction = "meanPrediction",
  RSquared = "rSquared"
}

const generateBinaryStats: (outcomes: number[]) => ILabeledStatistic[] = (
  outcomes: number[]
): ILabeledStatistic[] => {
  const falseNegCount = outcomes.filter(
    (x) => x === ClassificationEnum.FalseNegative
  ).length;
  const falsePosCount = outcomes.filter(
    (x) => x === ClassificationEnum.FalsePositive
  ).length;
  const trueNegCount = outcomes.filter(
    (x) => x === ClassificationEnum.TrueNegative
  ).length;
  const truePosCount = outcomes.filter(
    (x) => x === ClassificationEnum.TruePositive
  ).length;
  const total = outcomes.length;
  return [
    {
      key: BinaryClassificationMetrics.Accuracy,
      label: localization.Interpret.Statistics.accuracy,
      stat: (truePosCount + trueNegCount) / total
    },
    {
      key: BinaryClassificationMetrics.Precision,
      label: localization.Interpret.Statistics.precision,
      stat: truePosCount / (truePosCount + falsePosCount)
    },
    {
      key: BinaryClassificationMetrics.Recall,
      label: localization.Interpret.Statistics.recall,
      stat: truePosCount / (truePosCount + falseNegCount)
    },
    { key: BinaryClassificationMetrics.F1Score,
      label: localization.Interpret.Statistics.f1Score,
    stat: truePosCount / (truePosCount + 0.5 * (falsePosCount + falseNegCount))},
    {
<<<<<<< HEAD
=======
      key: BinaryClassificationMetrics.F1Score,
      label: localization.Interpret.Statistics.f1Score,
      stat:
        truePosCount / (truePosCount + 0.5 * (falsePosCount + falseNegCount))
    },
    {
>>>>>>> d4614c6a
      key: BinaryClassificationMetrics.FalsePositiveRate,
      label: localization.Interpret.Statistics.fpr,
      stat: falsePosCount / (trueNegCount + falsePosCount)
    },
    {
      key: BinaryClassificationMetrics.FalseNegativeRate,
      label: localization.Interpret.Statistics.fnr,
      stat: falseNegCount / (truePosCount + falseNegCount)
    },
    {
      key: BinaryClassificationMetrics.SelectionRate,
      label: localization.Interpret.Statistics.selectionRate,
      stat: (falseNegCount + truePosCount) / total
<<<<<<< HEAD
    },
=======
    }
>>>>>>> d4614c6a
  ];
};

const generateRegressionStats: (
  trueYs: number[],
  predYs: number[],
  errors: number[]
) => ILabeledStatistic[] = (
  trueYs: number[],
  predYs: number[],
  errors: number[]
): ILabeledStatistic[] => {
  const count = trueYs.length;
  const meanAbsoluteError = errors.reduce((prev, curr) => {
    return prev + Math.abs(curr);
<<<<<<< HEAD
  })
=======
  });
>>>>>>> d4614c6a
  const residualSumOfSquares = errors.reduce((prev, curr) => {
    return prev + curr * curr;
  }, 0);
  const avgY =
    trueYs.reduce((prev, curr) => {
      return prev + curr;
    }, 0) / count;
  const totalSumOfSquares = trueYs.reduce((prev, curr) => {
    return prev + (curr - avgY) * (curr - avgY);
  }, 0);
  return [
    {
      key: RegressionMetrics.MeanAbsoluteError,
      label: localization.Interpret.Statistics.mae,
      stat: meanAbsoluteError
    },
    {
      key: RegressionMetrics.MeanSquaredError,
      label: localization.Interpret.Statistics.mse,
      stat: residualSumOfSquares / count
    },
    {
      key: RegressionMetrics.RSquared,
      label: localization.Interpret.Statistics.rSquared,
      stat: 1 - residualSumOfSquares / totalSumOfSquares
    },
    {
      key: RegressionMetrics.MeanPrediction,
      label: localization.Interpret.Statistics.meanPrediction,
      stat:
        predYs.reduce((prev, curr) => {
          return prev + curr;
        }, 0) / count
    }
  ];
};

export const generateMetrics: (
  jointDataset: JointDataset,
  selectionIndexes: number[][],
  modelType: ModelTypes
) => ILabeledStatistic[][] = (
  jointDataset: JointDataset,
  selectionIndexes: number[][],
  modelType: ModelTypes
): ILabeledStatistic[][] => {
  if (modelType === ModelTypes.Binary) {
    const outcomes = jointDataset.unwrap(JointDataset.ClassificationError);
    return selectionIndexes.map((selectionArray) => {
      const outcomeSubset = selectionArray.map((i) => outcomes[i]);
      return generateBinaryStats(outcomeSubset);
    });
  }
  if (modelType === ModelTypes.Regression) {
    const trueYs = jointDataset.unwrap(JointDataset.TrueYLabel);
    const predYs = jointDataset.unwrap(JointDataset.PredictedYLabel);
    const errors = jointDataset.unwrap(JointDataset.RegressionError);
    return selectionIndexes.map((selectionArray) => {
      const trueYSubset = selectionArray.map((i) => trueYs[i]);
      const predYSubset = selectionArray.map((i) => predYs[i]);
      const errorsSubset = selectionArray.map((i) => errors[i]);
      return generateRegressionStats(trueYSubset, predYSubset, errorsSubset);
    });
  }
  return [];
};<|MERGE_RESOLUTION|>--- conflicted
+++ resolved
@@ -66,15 +66,12 @@
       label: localization.Interpret.Statistics.f1Score,
     stat: truePosCount / (truePosCount + 0.5 * (falsePosCount + falseNegCount))},
     {
-<<<<<<< HEAD
-=======
       key: BinaryClassificationMetrics.F1Score,
       label: localization.Interpret.Statistics.f1Score,
       stat:
         truePosCount / (truePosCount + 0.5 * (falsePosCount + falseNegCount))
     },
     {
->>>>>>> d4614c6a
       key: BinaryClassificationMetrics.FalsePositiveRate,
       label: localization.Interpret.Statistics.fpr,
       stat: falsePosCount / (trueNegCount + falsePosCount)
@@ -88,11 +85,7 @@
       key: BinaryClassificationMetrics.SelectionRate,
       label: localization.Interpret.Statistics.selectionRate,
       stat: (falseNegCount + truePosCount) / total
-<<<<<<< HEAD
-    },
-=======
     }
->>>>>>> d4614c6a
   ];
 };
 
@@ -108,11 +101,7 @@
   const count = trueYs.length;
   const meanAbsoluteError = errors.reduce((prev, curr) => {
     return prev + Math.abs(curr);
-<<<<<<< HEAD
-  })
-=======
   });
->>>>>>> d4614c6a
   const residualSumOfSquares = errors.reduce((prev, curr) => {
     return prev + curr * curr;
   }, 0);
