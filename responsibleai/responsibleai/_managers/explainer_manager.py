--- conflicted
+++ resolved
@@ -121,17 +121,15 @@
             return
         if self._is_run:
             return
-<<<<<<< HEAD
+
         print('Current Status: Explaining {0} features'.format(len(
             self._features)))
-        model_task = ModelTask.Unknown
-=======
+
         if self._classes is not None:
             model_task = ModelTask.Classification
         else:
             model_task = ModelTask.Regression
 
->>>>>>> b8ed8585
         explainer = MimicExplainer(
             self._model,
             self._initialization_examples,
