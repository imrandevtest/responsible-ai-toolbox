# Copyright (c) Microsoft Corporation
# Licensed under the MIT License.

"""Defines the Counterfactual Manager class."""
import json
import jsonschema

import numpy as np
from pathlib import Path

import dice_ml
from dice_ml import Dice
from dice_ml.counterfactual_explanations import CounterfactualExplanations
from responsibleai._config.base_config import BaseConfig
from responsibleai._data_validations import validate_train_test_categories
from responsibleai._interfaces import CounterfactualData
from responsibleai._internal.constants import ManagerNames
from responsibleai._managers.base_manager import BaseManager
from responsibleai.exceptions import (DuplicateManagerConfigException,
                                      UserConfigValidationException)
<<<<<<< HEAD
from responsibleai.modelanalysis.constants import ModelTask
from responsibleai._tools.shared.state_directory_management import \
    DirectoryManager
=======
from responsibleai.rai_insights.constants import ModelTask
>>>>>>> edc8ddd2


class CounterfactualConstants:
    OPPOSITE = 'opposite'
    CLASSIFIER = 'classifier'
    REGRESSOR = 'regressor'
    SKLEARN = 'sklearn'
    RANDOM = 'random'


class CounterfactualConfig(BaseConfig):
    METHOD = 'method'
    CONTINUOUS_FEATURES = 'continuous_features'
    TOTAL_CFS = 'total_CFs'
    DESIRED_RANGE = 'desired_range'
    DESIRED_CLASS = 'desired_class'
    PERMITTED_RANGE = 'permitted_range'
    FEATURES_TO_VARY = 'features_to_vary'
    FEATURE_IMPORTANCE = 'feature_importance'

    IS_COMPUTED = 'is_computed'
    COUNTERFACTUAL_OBJ = 'counterfactual_obj'
    HAS_COMPUTATION_FAILED = 'has_computation_failed'
    FAILURE_REASON = 'failure_reason'

    def __init__(self, method, continuous_features, total_CFs,
                 desired_class=CounterfactualConstants.OPPOSITE,
                 desired_range=None, permitted_range=None,
                 features_to_vary=None, feature_importance=False):
        super(CounterfactualConfig, self).__init__()
        self.method = method
        self.continuous_features = continuous_features
        self.total_CFs = total_CFs
        self.desired_range = desired_range
        self.desired_class = desired_class
        self.permitted_range = permitted_range
        self.features_to_vary = features_to_vary
        self.feature_importance = feature_importance
        self.is_computed = False
        self.counterfactual_obj = None
        self.has_computation_failed = False
        self.failure_reason = None

    def __eq__(self, other_cf_config):
        return (
            self.method == other_cf_config.method and
            self.continuous_features == other_cf_config.continuous_features and
            self.total_CFs == other_cf_config.total_CFs and
            self.desired_range == other_cf_config.desired_range and
            self.desired_class == other_cf_config.desired_class and
            self.permitted_range == other_cf_config.permitted_range and
            self.features_to_vary == other_cf_config.features_to_vary and
            self.feature_importance == other_cf_config.feature_importance
        )

    def get_config_as_dict(self):
        """Returns the dictionary representation of configuration
           in the CounterfactualConfig.

        The dictionary contains the counterfactual method, continuous features,
        total counterfactuals, desired class, desired range,
        permitted range, features to vary and feature importance.

        :return: The dictionary representation of the CounterfactualConfig.
        :rtype: dict
        """
        return {
            CounterfactualConfig.METHOD: self.method,
            CounterfactualConfig.CONTINUOUS_FEATURES: self.continuous_features,
            CounterfactualConfig.TOTAL_CFS: self.total_CFs,
            CounterfactualConfig.DESIRED_RANGE: self.desired_range,
            CounterfactualConfig.DESIRED_CLASS: self.desired_class,
            CounterfactualConfig.PERMITTED_RANGE: self.permitted_range,
            CounterfactualConfig.FEATURES_TO_VARY: self.features_to_vary,
            CounterfactualConfig.FEATURE_IMPORTANCE: self.feature_importance}

    def get_result(self):
        """Returns the dictionary representation of result of the computation
           in the CounterfactualConfig.

        :return: The dictionary representation of result in the
                 CounterfactualConfig.
        :rtype: dict
        """
        result = {}
        if self.counterfactual_obj is not None:
            result[CounterfactualConfig.COUNTERFACTUAL_OBJ] = \
                self.counterfactual_obj.to_json()
        else:
            result[CounterfactualConfig.COUNTERFACTUAL_OBJ] = None

        result[CounterfactualConfig.HAS_COMPUTATION_FAILED] = \
            self.has_computation_failed
        result[CounterfactualConfig.FAILURE_REASON] = self.failure_reason
        result[CounterfactualConfig.IS_COMPUTED] = self.is_computed

        return result


class CounterfactualManager(BaseManager):
    _TRAIN = '_train'
    _TEST = '_test'
    _MODEL = '_model'
    _TARGET_COLUMN = '_target_column'
    _TASK_TYPE = '_task_type'
    _CATEGORICAL_FEATURES = '_categorical_features'
    _COUNTERFACTUAL_CONFIG_LIST = '_counterfactual_config_list'
    CONFIG_FILE_NAME = 'config.json'
    RESULT_FILE_NAME = 'result.json'

    def __init__(self, model, train, test, target_column, task_type,
                 categorical_features):
        """Defines the CounterfactualManager for generating counterfactuals
           from a model.

        :param model: The model to generate counterfactuals from.
            A model that implements sklearn.predict or sklearn.predict_proba
            or function that accepts a 2d ndarray.
        :type model: object
        :param initialization_examples: A matrix of feature vector
            examples (# examples x # features) for initializing the explainer.
        :type initialization_examples: pandas.DataFrame
        :param evaluation_examples: A matrix of feature vector
            examples (# examples x # features) on which to explain the
            model's output.
        :type evaluation_examples: pandas.DataFrame
        :param target_column: The name of the label column.
        :type target_column: str
        :param task_type: Task type is either 'classification/regression'
        :type task_type: str
        :param categorical_features: The categorical feature names.
        :type categorical_features: list[str]
        """
        self._model = model
        self._train = train
        self._test = test
        self._target_column = target_column
        self._task_type = task_type
        self._categorical_features = categorical_features
        self._counterfactual_config_list = []

    def _create_diceml_explainer(self, method, continuous_features):

        dice_data = dice_ml.Data(dataframe=self._train,
                                 continuous_features=continuous_features,
                                 outcome_name=self._target_column)
        model_type = CounterfactualConstants.CLASSIFIER \
            if self._task_type == ModelTask.CLASSIFICATION else \
            CounterfactualConstants.REGRESSOR
        dice_model = dice_ml.Model(model=self._model,
                                   backend=CounterfactualConstants.SKLEARN,
                                   model_type=model_type)

        dice_explainer = Dice(dice_data, dice_model, method=method)

        return dice_explainer

    def _add_counterfactual_config(self, new_counterfactual_config):
        if self._model is None:
            raise UserConfigValidationException(
                'Model is required for counterfactual example generation and '
                'feature importances')

        validate_train_test_categories(
            train_data=self._train,
            test_data=self._test,
            rai_compute_type='Counterfactual example generation',
            categoricals=self._categorical_features)

        to_vary = new_counterfactual_config.features_to_vary
        if to_vary != 'all':
            difference_set = set(to_vary) - set(self._train.columns)
            if len(difference_set) > 0:
                message = ("Feature names in features_to_vary do "
                           f"not exist in train data: {list(difference_set)}")
                raise UserConfigValidationException(message)

        if new_counterfactual_config.permitted_range is not None:
            permitted_features = \
                list(new_counterfactual_config.permitted_range)
            difference_set = set(permitted_features) - set(self._train.columns)
            if len(difference_set) > 0:
                message = ("Feature names in permitted_range do "
                           f"not exist in train data: {list(difference_set)}")
                raise UserConfigValidationException(message)

        if self._task_type == ModelTask.CLASSIFICATION:
            if new_counterfactual_config.desired_class is None:
                raise UserConfigValidationException(
                    'The desired_class attribute should be either \'{0}\''
                    ' for binary classification or the class value for '
                    'multi-classification scenarios.'.format(
                        CounterfactualConstants.OPPOSITE))

            is_multiclass = len(np.unique(
                self._train[self._target_column].values).tolist()) > 2
            if is_multiclass and \
                    new_counterfactual_config.desired_class == \
                    CounterfactualConstants.OPPOSITE:
                raise UserConfigValidationException(
                    'The desired_class attribute should not be \'{0}\''
                    ' It should be the class value for multiclass'
                    ' classification scenario.'.format(
                        CounterfactualConstants.OPPOSITE))

        if self._task_type == ModelTask.REGRESSION:
            if new_counterfactual_config.desired_range is None:
                raise UserConfigValidationException(
                    'The desired_range should not be None'
                    ' for regression scenarios.')

        if new_counterfactual_config.feature_importance and\
                new_counterfactual_config.total_CFs < 10:
            raise UserConfigValidationException(
                "A total_CFs value of at least 10 is required to "
                "use counterfactual feature importances. "
                "Either increase total_CFs to at least 10 or "
                "set feature_importance to False.")

        is_duplicate = new_counterfactual_config.is_duplicate(
            self._counterfactual_config_list)

        if is_duplicate:
            raise DuplicateManagerConfigException(
                'Duplicate counterfactual configuration detected.')
        else:
            self._counterfactual_config_list.append(new_counterfactual_config)

    def add(self,
            total_CFs,
            method=CounterfactualConstants.RANDOM,
            desired_class=None,
            desired_range=None,
            permitted_range=None,
            features_to_vary='all',
            feature_importance=True):
        """Add a counterfactual generation configuration to be computed later.

        :param method: Type of dice-ml explainer. Either of "random", "genetic"
                       or "kdtree".
        :type method: str
        :param total_CFs: Total number of counterfactuals required.
        :type total_CFs: int
        :param desired_class: Desired counterfactual class. For binary
                              classification, this needs to be set as
                              "opposite".
        :type desired_class: string or int
        :param desired_range: For regression problems.
                              Contains the outcome range
                              to generate counterfactuals in.
        :type desired_range: list
        :param permitted_range: Dictionary with feature names as keys and
                                permitted range in list as values.
                                Defaults to the range inferred from training
                                data.
        :type permitted_range: dict
        :param features_to_vary: Either a string "all" or a list of
                                 feature names to vary.
        :type features_to_vary: list
        :param feature_importance: Flag to compute feature importance using
                                   dice-ml.
        :type feature_importance: bool
        """
        if self._categorical_features is None:
            continuous_features = \
                list(set(self._train.columns) - set([self._target_column]))
        else:
            continuous_features = list(set(self._train.columns) -
                                       set([self._target_column]) -
                                       set(self._categorical_features))

        counterfactual_config = CounterfactualConfig(
            method=method,
            continuous_features=continuous_features,
            total_CFs=total_CFs,
            desired_class=desired_class,
            desired_range=desired_range,
            permitted_range=permitted_range,
            features_to_vary=features_to_vary,
            feature_importance=feature_importance)

        self._add_counterfactual_config(counterfactual_config)

    def compute(self):
        """Computes the counterfactual examples by running the counterfactual
           configuration."""
        for cf_config in self._counterfactual_config_list:
            if not cf_config.is_computed:
                cf_config.is_computed = True
                try:
                    dice_explainer = self._create_diceml_explainer(
                        method=cf_config.method,
                        continuous_features=cf_config.continuous_features)

                    X_test = self._test.drop([self._target_column], axis=1)

                    if not cf_config.feature_importance:
                        counterfactual_obj = \
                            dice_explainer.generate_counterfactuals(
                                X_test, total_CFs=cf_config.total_CFs,
                                desired_class=cf_config.desired_class,
                                desired_range=cf_config.desired_range,
                                features_to_vary=cf_config.features_to_vary,
                                permitted_range=cf_config.permitted_range)
                    else:
                        counterfactual_obj = \
                            dice_explainer.global_feature_importance(
                                X_test,
                                total_CFs=cf_config.total_CFs,
                                desired_class=cf_config.desired_class,
                                desired_range=cf_config.desired_range,
                                features_to_vary=cf_config.features_to_vary,
                                permitted_range=cf_config.permitted_range)

                    # Validate the serialized output against schema
                    schema = CounterfactualManager._get_counterfactual_schema(
                        version=counterfactual_obj.metadata['version'])
                    jsonschema.validate(
                        json.loads(counterfactual_obj.to_json()), schema)

                    cf_config.counterfactual_obj = \
                        counterfactual_obj

                except Exception as e:
                    cf_config.has_computation_failed = True
                    cf_config.failure_reason = str(e)
                    raise e

    def get(self, failed_to_compute=False):
        """Return the computed counterfactual examples objects or failure reason.

        :param failed_to_compute: Get the failure reasons if counterfactual
                                  examples failed to compute.
        :type failed_to_compute: bool
        """
        if not failed_to_compute:
            counterfactual_obj_list = []
            for counterfactual_config in self._counterfactual_config_list:
                if counterfactual_config.is_computed and \
                        not counterfactual_config.has_computation_failed:
                    counterfactual_obj_list.append(
                        counterfactual_config.counterfactual_obj)
            return counterfactual_obj_list
        else:
            failure_reason_list = []
            for counterfactual_config in self._counterfactual_config_list:
                if counterfactual_config.is_computed and \
                        counterfactual_config.has_computation_failed:
                    failure_reason_list.append(
                        counterfactual_config.failure_reason)
            return failure_reason_list

    @staticmethod
    def _get_counterfactual_schema(version):
        """Get the schema for validating the counterfactual examples output."""
        schema_directory = (Path(__file__).parent.parent / '_tools' /
                            'counterfactual' / 'dashboard_schemas')
        schema_filename = f'counterfactual_examples_output_v{version}.json'
        schema_filepath = schema_directory / schema_filename
        with open(schema_filepath, 'r') as f:
            return json.load(f)

    def list(self):
        pass

    def get_data(self):
        """Get counterfactual data

        :return: A array of CounterfactualData.
        :rtype: List[CounterfactualData]
        """
        return [
            self._get_counterfactual(i) for i in self.get()]

    def _get_counterfactual(self, counterfactual):
        cfdata = CounterfactualData()
        json_data = json.loads(counterfactual.to_json())
        cfdata.cfs_list = json_data["cfs_list"]
        cfdata.feature_names = json_data["feature_names"]
        cfdata.feature_names_including_target = json_data[
            "feature_names_including_target"]
        cfdata.summary_importance = json_data["summary_importance"]
        cfdata.local_importance = json_data["local_importance"]
        cfdata.model_type = json_data["model_type"]
        cfdata.desired_class = json_data["desired_class"]
        cfdata.desired_range = json_data["desired_range"]
        return cfdata

    @property
    def name(self):
        """Get the name of the counterfactual manager.

        :return: The name of the counterfactual manager.
        :rtype: str
        """
        return ManagerNames.COUNTERFACTUAL

    def _save(self, path):
        """Save the CounterfactualManager to the given path.

        :param path: The directory path to save the CounterfactualManager to.
        :type path: str
        """
        counterfactual_dir = Path(path)
        counterfactual_dir.mkdir(parents=True, exist_ok=True)
        for counterfactual_config in self._counterfactual_config_list:
            directory_manager = DirectoryManager(parent_directory_path=path)

            config_path = (directory_manager.create_config_directory() /
                           CounterfactualManager.CONFIG_FILE_NAME)
            with open(config_path, 'w') as config_file:
                json.dump(
                    counterfactual_config.get_config_as_dict(),
                    config_file)

            data_path = (directory_manager.create_data_directory() /
                         CounterfactualManager.RESULT_FILE_NAME)
            with open(data_path, 'w') as data_file:
                json.dump(
                    counterfactual_config.get_result(),
                    data_file)

    @staticmethod
    def _load(path, rai_insights):
        """Load the CounterfactualManager from the given path.

        :param path: The directory path to load the CounterfactualManager from.
        :type path: str
        :param rai_insights: The loaded parent RAIInsights.
        :type rai_insights: RAIInsights
        :return: The CounterfactualManager manager after loading.
        :rtype: CounterfactualManager
        """
        inst = CounterfactualManager.__new__(CounterfactualManager)

        # Rehydrate model analysis data
        inst.__dict__[CounterfactualManager._MODEL] = rai_insights.model
        inst.__dict__[CounterfactualManager._TRAIN] = rai_insights.train
        inst.__dict__[CounterfactualManager._TEST] = rai_insights.test
        inst.__dict__[CounterfactualManager._TARGET_COLUMN] = \
            rai_insights.target_column
        inst.__dict__[CounterfactualManager._TASK_TYPE] = \
            rai_insights.task_type
        inst.__dict__[CounterfactualManager._CATEGORICAL_FEATURES] = \
            rai_insights.categorical_features

        inst.__dict__[CounterfactualManager._COUNTERFACTUAL_CONFIG_LIST] = []

        all_cf_dirs = DirectoryManager.list_sub_directories(path)
        for counterfactual_config_dir in all_cf_dirs:
            directory_manager = DirectoryManager(
                parent_directory_path=path,
                sub_directory_name=counterfactual_config_dir)

            config_path = (directory_manager.get_config_directory() /
                           CounterfactualManager.CONFIG_FILE_NAME)
            with open(config_path, 'r') as config_file:
                cf_config = json.load(config_file)

            counterfactual_config = CounterfactualConfig(
                method=cf_config[CounterfactualConfig.METHOD],
                continuous_features=cf_config[
                    CounterfactualConfig.CONTINUOUS_FEATURES],
                total_CFs=cf_config[CounterfactualConfig.TOTAL_CFS],
                desired_class=cf_config[CounterfactualConfig.DESIRED_CLASS],
                desired_range=cf_config[CounterfactualConfig.DESIRED_RANGE],
                permitted_range=cf_config[
                    CounterfactualConfig.PERMITTED_RANGE],
                features_to_vary=cf_config[
                    CounterfactualConfig.FEATURES_TO_VARY],
                feature_importance=cf_config[
                    CounterfactualConfig.FEATURE_IMPORTANCE])

            result_path = (directory_manager.get_data_directory() /
                           CounterfactualManager.RESULT_FILE_NAME)
            with open(result_path, 'r') as result_file:
                cf_result = json.load(result_file)

            if cf_result[CounterfactualConfig.COUNTERFACTUAL_OBJ] is not None:
                counterfactual_config.counterfactual_obj = \
                    CounterfactualExplanations.from_json(
                        cf_result[CounterfactualConfig.COUNTERFACTUAL_OBJ])

                # Validate the serialized output against schema
                schema = CounterfactualManager._get_counterfactual_schema(
                    version=counterfactual_config.counterfactual_obj.metadata[
                        'version'])
                jsonschema.validate(
                    json.loads(
                        counterfactual_config.counterfactual_obj.to_json()),
                    schema)
            else:
                counterfactual_config.counterfactual_obj = None
            counterfactual_config.has_computation_failed = \
                cf_result[CounterfactualConfig.HAS_COMPUTATION_FAILED]
            counterfactual_config.failure_reason = cf_result[
                CounterfactualConfig.FAILURE_REASON]
            counterfactual_config.is_computed = cf_result[
                CounterfactualConfig.IS_COMPUTED]

            inst.__dict__[
                CounterfactualManager._COUNTERFACTUAL_CONFIG_LIST].append(
                    counterfactual_config)

        return inst<|MERGE_RESOLUTION|>--- conflicted
+++ resolved
@@ -18,13 +18,9 @@
 from responsibleai._managers.base_manager import BaseManager
 from responsibleai.exceptions import (DuplicateManagerConfigException,
                                       UserConfigValidationException)
-<<<<<<< HEAD
-from responsibleai.modelanalysis.constants import ModelTask
 from responsibleai._tools.shared.state_directory_management import \
     DirectoryManager
-=======
 from responsibleai.rai_insights.constants import ModelTask
->>>>>>> edc8ddd2
 
 
 class CounterfactualConstants:
